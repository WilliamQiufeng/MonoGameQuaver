﻿// MonoGame - Copyright (C) The MonoGame Team
// This file is subject to the terms and conditions defined in
// file 'LICENSE.txt', which is part of this source code package.

using System;
using System.Drawing;
using System.Drawing.Drawing2D;
using System.Drawing.Imaging;
using System.Runtime.InteropServices;
using Microsoft.Xna.Framework.Graphics;
using Microsoft.Xna.Framework.Content.Pipeline.Processors;
using Nvidia.TextureTools;
using PVRTexLibNET;
using WrapMode = System.Drawing.Drawing2D.WrapMode;
using System.Threading.Tasks;
using Microsoft.Xna.Framework.Graphics.PackedVector;

namespace Microsoft.Xna.Framework.Content.Pipeline.Graphics
{
    
    class DxtDataHandler
    {
        private TextureContent _content;
        private int _currentMipLevel;
        private int _levelWidth;
        private int _levelHeight;
        private Format _format;

        public OutputOptions.WriteDataDelegate WriteData { get; private set; }
        public OutputOptions.ImageDelegate BeginImage { get; private set; }

        public DxtDataHandler(TextureContent content, Format format)
        {
            _content = content;

            _currentMipLevel = 0;
            _levelWidth = content.Faces[0][0].Width;
            _levelHeight = content.Faces[0][0].Height;
            _format = format;

            WriteData = new OutputOptions.WriteDataDelegate(writeData);
            BeginImage = new OutputOptions.ImageDelegate(beginImage);
        }

        public void beginImage(int size, int width, int height, int depth, int face, int miplevel)
        {
            _levelHeight = height;
            _levelWidth = width;
            _currentMipLevel = miplevel;
        }

        protected bool writeData(IntPtr data, int length)
        {
            var dataBuffer = new byte[length];

            Marshal.Copy(data, dataBuffer, 0, length);

            DxtBitmapContent texContent = null;
            switch (_format)
            {
                case Format.DXT1:
                    texContent = new Dxt1BitmapContent(_levelWidth, _levelHeight);
                    break;
                case Format.DXT3:
                    texContent = new Dxt3BitmapContent(_levelWidth, _levelHeight);
                    break;
                case Format.DXT5:
                    texContent = new Dxt5BitmapContent(_levelWidth, _levelHeight);
                    break;
            }

            if (_content.Faces[0].Count == _currentMipLevel)
                _content.Faces[0].Add(texContent);
            else
                _content.Faces[0][_currentMipLevel] = texContent;

            _content.Faces[0][_currentMipLevel].SetPixelData(dataBuffer);

            return true;
        }
    }
    
    public static class GraphicsUtil
    {
        internal static Bitmap ToSystemBitmap(this BitmapContent bitmapContent)
        {
            var srcBmp = bitmapContent;
            var srcData = srcBmp.GetPixelData();

            var srcDataHandle = GCHandle.Alloc(srcData, GCHandleType.Pinned);
            var srcDataPtr = (IntPtr)(srcDataHandle.AddrOfPinnedObject().ToInt64());

            // stride must be aligned on a 32 bit boundary or 4 bytes
            int stride = ((srcBmp.Width * 32 + 31) & ~31) >> 3;

            var systemBitmap = new Bitmap(srcBmp.Width, srcBmp.Height, stride, System.Drawing.Imaging.PixelFormat.Format32bppArgb | System.Drawing.Imaging.PixelFormat.Alpha, srcDataPtr);
            srcDataHandle.Free();

            return systemBitmap;
        }

        internal static void Resize(this TextureContent content, int newWidth, int newHeight)
        {
            content.Faces[0][0] = content.Faces[0][0].Resize(newWidth, newHeight);
        }

        internal static BitmapContent Resize(this BitmapContent bitmap, int newWidth, int newHeight)
        {
            // TODO: This should be refactored to use FreeImage 
            // with a higher quality filter.

            var destination = new Bitmap(newWidth, newHeight);

            using (var source = bitmap.ToSystemBitmap())
            using (var graphics = System.Drawing.Graphics.FromImage(destination))
            {
                var imageAttr = new ImageAttributes();
                imageAttr.SetWrapMode(WrapMode.TileFlipXY);

                var destRect = new System.Drawing.Rectangle(0, 0, newWidth, newHeight);

                graphics.InterpolationMode = InterpolationMode.HighQualityBilinear;
                graphics.DrawImage(source, destRect, 0, 0, source.Width, source.Height, GraphicsUnit.Pixel, imageAttr);
            }

            return destination.ToXnaBitmap(false); //we dont want to flip colors twice            
        }

        public static BitmapContent ToXnaBitmap(this Bitmap systemBitmap, bool flipColors)
        {
            // Any bitmap using this function should use 32bpp ARGB pixel format, since we have to
            // swizzle the channels later
            System.Diagnostics.Debug.Assert(systemBitmap.PixelFormat == System.Drawing.Imaging.PixelFormat.Format32bppArgb);

            var bitmapData = systemBitmap.LockBits(new System.Drawing.Rectangle(0, 0, systemBitmap.Width, systemBitmap.Height),
                                    ImageLockMode.ReadOnly,
                                    systemBitmap.PixelFormat);

            var length = bitmapData.Stride * bitmapData.Height;
            var pixelData = new byte[length];

            // Copy bitmap to byte[]
            Marshal.Copy(bitmapData.Scan0, pixelData, 0, length);
            systemBitmap.UnlockBits(bitmapData);

            // NOTE: According to http://msdn.microsoft.com/en-us/library/dd183449%28VS.85%29.aspx
            // and http://stackoverflow.com/questions/8104461/pixelformat-format32bppargb-seems-to-have-wrong-byte-order
            // Image data from any GDI based function are stored in memory as BGRA/BGR, even if the format says RGBA.
            // Because of this we flip the R and B channels.

            if(flipColors)
                BGRAtoRGBA(pixelData);

            var xnaBitmap = new PixelBitmapContent<Color>(systemBitmap.Width, systemBitmap.Height);
            xnaBitmap.SetPixelData(pixelData);

            return xnaBitmap;
        }

        public static void BGRAtoRGBA(byte[] data)
        {
            for (var x = 0; x < data.Length; x += 4)
            {
                data[x] ^= data[x + 2];
                data[x + 2] ^= data[x];
                data[x] ^= data[x + 2];
            }
        }

        public static bool IsPowerOfTwo(int x)
        {
            return (x & (x - 1)) == 0;
        }

        /// <summary>
        /// Returns the next power of two. Returns same value if already is PoT.
        /// </summary>
        public static int GetNextPowerOfTwo(int value)
        {
            if (IsPowerOfTwo(value))
                return value;

            var nearestPower = 1;
            while (nearestPower < value)
                nearestPower = nearestPower << 1;

            return nearestPower;
        }

        /// <summary>
        /// Compares a System.Drawing.Color to a Microsoft.Xna.Framework.Color
        /// </summary>
        internal static bool ColorsEqual(this System.Drawing.Color a, Color b)
        {
            if (a.A != b.A)
                return false;

            if (a.R != b.R)
                return false;

            if (a.G != b.G)
                return false;

            if (a.B != b.B)
                return false;

            return true;
        }

        /// <summary>
        /// Returns true if the format is a compressed format.
        /// </summary>
        /// <param name="format">The texture processor output format.</param>
        /// <returns>True if the format is a compressed format.</returns>
        public static bool IsCompressedTextureFormat(TextureProcessorOutputFormat format)
        {
            switch (format)
            {
<<<<<<< HEAD
                case TextureProcessorOutputFormat.AtcCompressed:
                case TextureProcessorOutputFormat.DxtCompressed:
                case TextureProcessorOutputFormat.Etc1Compressed:
                case TextureProcessorOutputFormat.PvrCompressed:
                    return true;
            }
            return false;
        }

        /// <summary>
        /// Determines if the texture format requires power-of-two dimensions on the target platform.
        /// </summary>
        /// <param name="format">The texture format.</param>
        /// <param name="platform">The target platform.</param>
        /// <param name="profile">The targeted graphics profile.</param>
        /// <returns>True if the texture format requires power-of-two dimensions on the target platform.</returns>
        public static bool RequiresPowerOfTwo(TextureProcessorOutputFormat format, TargetPlatform platform, GraphicsProfile profile)
        {
            if (format == TextureProcessorOutputFormat.Compressed)
                format = GetTextureFormatForPlatform(format, platform);

            switch (format)
            {
                case TextureProcessorOutputFormat.DxtCompressed:
                    return profile == GraphicsProfile.Reach;
=======
                case TargetPlatform.Windows:
                case TargetPlatform.WindowsPhone:
                case TargetPlatform.WindowsPhone8:
                case TargetPlatform.WindowsStoreApp:
                case TargetPlatform.Ouya:
                case TargetPlatform.Android:
                case TargetPlatform.DesktopGL:
                case TargetPlatform.MacOSX:
                case TargetPlatform.NativeClient:
                case TargetPlatform.Xbox360:
					context.Logger.LogMessage("Using DXT Compression");
                    CompressDxt(profile, content, generateMipmaps, premultipliedAlpha, sharpAlpha);
				    break;
                case TargetPlatform.iOS:
					context.Logger.LogMessage("Using PVRTC Compression");
                    CompressPvrtc(content, generateMipmaps, premultipliedAlpha);
                    break;
>>>>>>> a91c7fc4

                case TextureProcessorOutputFormat.PvrCompressed:
                case TextureProcessorOutputFormat.Etc1Compressed:
                    return true;
            }

            return false;
        }

        /// <summary>
        /// Determines if the given texture format requires equal width and height on the target platform.
        /// </summary>
        /// <param name="format">The texture format.</param>
        /// <param name="platform">The target platform.</param>
        /// <returns>True if the texture format requires equal width and height on the target platform.</returns>
        public static bool RequiresSquare(TextureProcessorOutputFormat format, TargetPlatform platform)
        {
            if (format == TextureProcessorOutputFormat.Compressed)
                format = GetTextureFormatForPlatform(format, platform);

            switch (format)
            {
                case TextureProcessorOutputFormat.PvrCompressed:
                    return true;
            }

            return false;
        }

        enum AlphaRange
        {
            /// <summary>
            /// Pixel data has no alpha values below 1.0.
            /// </summary>
            Opaque,

            /// <summary>
            /// Pixel data contains alpha values that are either 0.0 or 1.0.
            /// </summary>
            Cutout,

            /// <summary>
            /// Pixel data contains alpha values that cover the full range of 0.0 to 1.0.
            /// </summary>
            Full,
        }

        /// <summary>
        /// Gets the alpha range in a set of pixels.
        /// </summary>
        /// <param name="pixelData">An array of full-colour 32-bit pixel data in RGBA or BGRA order.</param>
        /// <returns>A member of the AlphaRange enum to describe the range of alpha in the pixel data.</returns>
        static AlphaRange CalculateAlphaRange(byte[] pixelData)
        {
            AlphaRange result = AlphaRange.Opaque;
            for (int i = 3; i < pixelData.Length; i += 4)
            {
                var value = pixelData[i];
                if (value == 0)
                    result = AlphaRange.Cutout;
                else if (value < 255)
                    return AlphaRange.Full;
            }
            return result;
        }

        /// <summary>
        /// If format is TextureProcessorOutputFormat.Compressed, the appropriate compressed texture format for the target
        /// platform is returned. Otherwise the format is returned unchanged.
        /// </summary>
        /// <param name="format">The supplied texture format.</param>
        /// <param name="platform">The target platform.</param>
        /// <returns>The texture format.</returns>
        public static TextureProcessorOutputFormat GetTextureFormatForPlatform(TextureProcessorOutputFormat format, TargetPlatform platform)
        {
            // Select the default texture compression format for the target platform
            if (format == TextureProcessorOutputFormat.Compressed)
            {
                switch (platform)
                {
                    case TargetPlatform.iOS:
                        format = TextureProcessorOutputFormat.PvrCompressed;
                        break;

                    case TargetPlatform.Android:
                        format = TextureProcessorOutputFormat.Etc1Compressed;
                        break;

                    default:
                        format = TextureProcessorOutputFormat.DxtCompressed;
                        break;
                }
            }

            if (IsCompressedTextureFormat(format))
            {
                // Make sure the target platform supports the selected texture compression format
                switch (platform)
                {
                    case TargetPlatform.iOS:
                        if (format != TextureProcessorOutputFormat.PvrCompressed)
                            throw new PlatformNotSupportedException("iOS platform only supports PVR texture compression");
                        break;

                    case TargetPlatform.Windows:
                    case TargetPlatform.WindowsGL:
                    case TargetPlatform.WindowsPhone8:
                    case TargetPlatform.WindowsStoreApp:
                    case TargetPlatform.Linux:
                    case TargetPlatform.MacOSX:
                    case TargetPlatform.NativeClient:
                        if (format != TextureProcessorOutputFormat.DxtCompressed)
                            throw new PlatformNotSupportedException(format.ToString() + " platform only supports DXT texture compression");
                        break;
                }
            }

            return format;
        }

        /// <summary>
        /// Compresses TextureContent in a format appropriate to the platform
        /// </summary>
        public static void CompressTexture(GraphicsProfile profile, TextureContent content, TextureProcessorOutputFormat format, ContentProcessorContext context, bool generateMipmaps, bool premultipliedAlpha, bool sharpAlpha)
        {
            format = GetTextureFormatForPlatform(format, context.TargetPlatform);

            switch (format)
            {
                case TextureProcessorOutputFormat.AtcCompressed:
                    CompressAti(content, generateMipmaps, premultipliedAlpha);
                    break;

                case TextureProcessorOutputFormat.Color16Bit:
                    CompressColor16Bit(content, generateMipmaps, premultipliedAlpha);
                    break;

                case TextureProcessorOutputFormat.DxtCompressed:
                    CompressDxt(profile, content, generateMipmaps, premultipliedAlpha, sharpAlpha);
                    break;

                case TextureProcessorOutputFormat.Etc1Compressed:
                    CompressEtc1(content, generateMipmaps, premultipliedAlpha);
                    break;

                case TextureProcessorOutputFormat.PvrCompressed:
                    CompressPvrtc(content, generateMipmaps, premultipliedAlpha);
                    break;
            }
        }
        
        private static void CompressPvrtc(TextureContent content, bool generateMipMaps, bool premultipliedAlpha)
        {
            // TODO: Once uncompressed mipmap generation is supported, first use NVTT to generate mipmaps,
            // then compress them withthe PVRTC tool, so we have the same implementation of mipmap generation
            // across platforms.

            // Calculate number of mip levels
            var width = content.Faces[0][0].Height;
            var height = content.Faces[0][0].Width;

			if (!IsPowerOfTwo(width) || !IsPowerOfTwo(height))
				throw new PipelineException("PVR compression requires width and height must be powers of two.");

			if (width != height)
				throw new PipelineException("PVR compression requires square textures.");

            var face = content.Faces[0][0];

            var pixelData = face.GetPixelData();
            var alphaRange = CalculateAlphaRange(pixelData);

            if (alphaRange == AlphaRange.Opaque)
                Compress(typeof(PvrtcRgb4BitmapContent), content, generateMipMaps);
            else
                Compress(typeof(PvrtcRgba4BitmapContent), content, generateMipMaps);
        }

        private static void CompressDxt(GraphicsProfile profile, TextureContent content, bool generateMipMaps, bool premultipliedAlpha, bool sharpAlpha)
        {
            var texData = content.Faces[0][0];

            if (profile == GraphicsProfile.Reach)
            {
                if (!IsPowerOfTwo(texData.Width) || !IsPowerOfTwo(texData.Height))
                    throw new PipelineException("DXT compression requires width and height must be powers of two in Reach graphics profile.");                
            }

            var pixelData = texData.GetPixelData();

            // Test the alpha channel to figure out if we have alpha.
            var alphaRange = CalculateAlphaRange(pixelData);

            if (alphaRange == AlphaRange.Opaque)
                Compress(typeof(Dxt1BitmapContent), content, generateMipMaps);
            else if (alphaRange == AlphaRange.Cutout || sharpAlpha)
                Compress(typeof(Dxt3BitmapContent), content, generateMipMaps);
            else
                Compress(typeof(Dxt5BitmapContent), content, generateMipMaps);
            /*
            var _dxtCompressor = new Compressor();
            var inputOptions = new InputOptions();
            if (alphaRange != AlphaRange.Opaque)           
                inputOptions.SetAlphaMode(premultipliedAlpha ? AlphaMode.Premultiplied : AlphaMode.Transparency);
            else
                inputOptions.SetAlphaMode(AlphaMode.None);
            inputOptions.SetTextureLayout(TextureType.Texture2D, texData.Width, texData.Height, 1);

           
            // Small hack here. NVTT wants 8bit data in BGRA. Flip the B and R channels
            // again here.
            GraphicsUtil.BGRAtoRGBA(pixelData);
            var dataHandle = GCHandle.Alloc(pixelData, GCHandleType.Pinned);
            var dataPtr = dataHandle.AddrOfPinnedObject();

            inputOptions.SetMipmapData(dataPtr, texData.Width, texData.Height, 1, 0, 0);
            inputOptions.SetMipmapGeneration(generateMipmaps);
            inputOptions.SetGamma(1.0f, 1.0f);

            var outputOptions = new OutputOptions();
            outputOptions.SetOutputHeader(false);

            var outputFormat = Format.DXT1;
            if (alphaRange == AlphaRange.Cutout || sharpAlpha)
                outputFormat = Format.DXT3;
            else if (alphaRange == AlphaRange.Full)
                outputFormat = Format.DXT5;

            var handler = new DxtDataHandler(content, outputFormat);
            outputOptions.SetOutputHandler(handler.BeginImage, handler.WriteData);

            var compressionOptions = new CompressionOptions();
            compressionOptions.SetFormat(outputFormat);
            compressionOptions.SetQuality(Quality.Normal);

            _dxtCompressor.Compress(inputOptions, compressionOptions, outputOptions);

            dataHandle.Free();
            */
        }
  
        static void CompressAti(TextureContent content, bool generateMipMaps, bool premultipliedAlpha)
        {
			var face = content.Faces[0][0];
			var pixelData = face.GetPixelData();
			var alphaRange = CalculateAlphaRange(pixelData);

            if (alphaRange == AlphaRange.Full)
                Compress(typeof(AtcExplicitBitmapContent), content, generateMipMaps);
            else
                Compress(typeof(AtcInterpolatedBitmapContent), content, generateMipMaps);
        }

        static void CompressEtc1(TextureContent content, bool generateMipMaps, bool premultipliedAlpha)
        {
            var face = content.Faces[0][0];

            var pixelData = face.GetPixelData();
            var alphaRange = CalculateAlphaRange(pixelData);

            // Use BGRA4444 for textures with non-opaque alpha values
            if (alphaRange != AlphaRange.Opaque)
                Compress(typeof(PixelBitmapContent<Bgra4444>), content, generateMipMaps);
            else
            {
                // PVR SGX does not handle non-POT ETC1 textures.
                // https://code.google.com/p/libgdx/issues/detail?id=1310
                // Since we already enforce POT for PVR and DXT in Reach, we will also enforce POT for ETC1
                if (!IsPowerOfTwo(face.Width) || !IsPowerOfTwo(face.Height))
                    throw new PipelineException("ETC1 compression require width and height must be powers of two.");
                Compress(typeof(Etc1BitmapContent), content, generateMipMaps);
            }
        }

        static void CompressColor16Bit(TextureContent content, bool generateMipMaps, bool premultipliedAlpha)
        {
            var face = content.Faces[0][0];

            var pixelData = face.GetPixelData();
            var alphaRange = CalculateAlphaRange(pixelData);

            if (alphaRange == AlphaRange.Opaque)
                Compress(typeof(PixelBitmapContent<Bgr565>), content, generateMipMaps);
            else if (alphaRange == AlphaRange.Cutout)
                Compress(typeof(PixelBitmapContent<Bgra5551>), content, generateMipMaps);
            else
                Compress(typeof(PixelBitmapContent<Bgra4444>), content, generateMipMaps);
        }

        static void Compress(Type targetType, TextureContent content, bool generateMipMaps)
        {
            var wh = new object[2];
            if (generateMipMaps)
            {
                for (int i = 0; i < content.Faces.Count; ++i)
                {
                    var src = content.Faces[i][0];
                    var w = src.Width;
                    var h = src.Height;

                    content.Faces[i].Clear();
                    wh[0] = w;
                    wh[1] = h;
                    var dest = (BitmapContent)Activator.CreateInstance(targetType, wh);
                    BitmapContent.Copy(src, dest);
                    content.Faces[i].Add(dest);
                    while (w > 1 && h > 1)
                    {
                        if (w > 1)
                            w = w >> 1;
                        if (h > 1)
                            h = h >> 1;
                        wh[0] = w;
                        wh[1] = h;
                        dest = (BitmapContent)Activator.CreateInstance(targetType, wh);
                        BitmapContent.Copy(src, dest);
                        content.Faces[i].Add(dest);
                    }
                }
            }
            else
            {
                content.ConvertBitmapType(targetType);
            }
        }
    }
}<|MERGE_RESOLUTION|>--- conflicted
+++ resolved
@@ -216,7 +216,6 @@
         {
             switch (format)
             {
-<<<<<<< HEAD
                 case TextureProcessorOutputFormat.AtcCompressed:
                 case TextureProcessorOutputFormat.DxtCompressed:
                 case TextureProcessorOutputFormat.Etc1Compressed:
@@ -242,25 +241,6 @@
             {
                 case TextureProcessorOutputFormat.DxtCompressed:
                     return profile == GraphicsProfile.Reach;
-=======
-                case TargetPlatform.Windows:
-                case TargetPlatform.WindowsPhone:
-                case TargetPlatform.WindowsPhone8:
-                case TargetPlatform.WindowsStoreApp:
-                case TargetPlatform.Ouya:
-                case TargetPlatform.Android:
-                case TargetPlatform.DesktopGL:
-                case TargetPlatform.MacOSX:
-                case TargetPlatform.NativeClient:
-                case TargetPlatform.Xbox360:
-					context.Logger.LogMessage("Using DXT Compression");
-                    CompressDxt(profile, content, generateMipmaps, premultipliedAlpha, sharpAlpha);
-				    break;
-                case TargetPlatform.iOS:
-					context.Logger.LogMessage("Using PVRTC Compression");
-                    CompressPvrtc(content, generateMipmaps, premultipliedAlpha);
-                    break;
->>>>>>> a91c7fc4
 
                 case TextureProcessorOutputFormat.PvrCompressed:
                 case TextureProcessorOutputFormat.Etc1Compressed:
@@ -369,6 +349,7 @@
                     case TargetPlatform.WindowsGL:
                     case TargetPlatform.WindowsPhone8:
                     case TargetPlatform.WindowsStoreApp:
+                    case TargetPlatform.DesktopGL:
                     case TargetPlatform.Linux:
                     case TargetPlatform.MacOSX:
                     case TargetPlatform.NativeClient:
