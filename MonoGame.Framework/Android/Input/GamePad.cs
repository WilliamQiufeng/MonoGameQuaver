--- conflicted
+++ resolved
@@ -233,23 +233,14 @@
         private bool CheckButtonHit(ButtonDefinition theButton, Vector2 location)
         {
             Rectangle buttonRect = new Rectangle((int)theButton.Position.X, (int)theButton.Position.Y, theButton.TextureRect.Width, theButton.TextureRect.Height);
-<<<<<<< HEAD
             return buttonRect.Contains((int)location.X, (int)location.Y);
-=======
-            return buttonRect.Contains(new Point((int)location.X, (int)location.Y));
->>>>>>> 28a48b2f
         }
 
         private bool CheckThumbStickHit(ThumbStickDefinition theStick, Vector2 location)
         {
             Vector2 stickPosition = theStick.Position + theStick.Offset;
-<<<<<<< HEAD
             Rectangle thumbRect = new Rectangle((int)stickPosition.X, (int)stickPosition.Y, theStick.TextureRect.Width, theStick.TextureRect.Height);
             return thumbRect.Contains((int)location.X, (int)location.Y);
-=======
-            Rectangle thumbRect = new Rectangle((int)stickPosition.X, (int)stickPosition.Y, theStick.TextureRect.Width, theStick.TextureRect.Height);
-            return thumbRect.Contains(new Point((int)location.X, (int)location.Y));
->>>>>>> 28a48b2f
         }
 
         private bool UpdateButton(ButtonDefinition button, Vector2 location)
