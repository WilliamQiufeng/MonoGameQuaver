#region License
// /*
// Microsoft Public License (Ms-PL)
// MonoGame - Copyright © 2009 The MonoGame Team
// 
// All rights reserved.
// 
// This license governs use of the accompanying software. If you use the software, you accept this license. If you do not
// accept the license, do not use the software.
// 
// 1. Definitions
// The terms "reproduce," "reproduction," "derivative works," and "distribution" have the same meaning here as under 
// U.S. copyright law.
// 
// A "contribution" is the original software, or any additions or changes to the software.
// A "contributor" is any person that distributes its contribution under this license.
// "Licensed patents" are a contributor's patent claims that read directly on its contribution.
// 
// 2. Grant of Rights
// (A) Copyright Grant- Subject to the terms of this license, including the license conditions and limitations in section 3, 
// each contributor grants you a non-exclusive, worldwide, royalty-free copyright license to reproduce its contribution, prepare derivative works of its contribution, and distribute its contribution or any derivative works that you create.
// (B) Patent Grant- Subject to the terms of this license, including the license conditions and limitations in section 3, 
// each contributor grants you a non-exclusive, worldwide, royalty-free license under its licensed patents to make, have made, use, sell, offer for sale, import, and/or otherwise dispose of its contribution in the software or derivative works of the contribution in the software.
// 
// 3. Conditions and Limitations
// (A) No Trademark License- This license does not grant you rights to use any contributors' name, logo, or trademarks.
// (B) If you bring a patent claim against any contributor over patents that you claim are infringed by the software, 
// your patent license from such contributor to the software ends automatically.
// (C) If you distribute any portion of the software, you must retain all copyright, patent, trademark, and attribution 
// notices that are present in the software.
// (D) If you distribute any portion of the software in source code form, you may do so only under this license by including 
// a complete copy of this license with your distribution. If you distribute any portion of the software in compiled or object 
// code form, you may only do so under a license that complies with this license.
// (E) The software is licensed "as-is." You bear the risk of using it. The contributors give no express warranties, guarantees
// or conditions. You may have additional consumer rights under your local laws which this license cannot change. To the extent
// permitted under your local laws, the contributors exclude the implied warranties of merchantability, fitness for a particular
// purpose and non-infringement.
// */
#endregion License

using System;
using Sce.PlayStation.Core.Graphics;

#if OPENGL
#if MONOMAC
using MonoMac.OpenGL;
#elif WINDOWS || LINUX
using OpenTK.Graphics.OpenGL;
#elif GLES
using OpenTK.Graphics.ES20;
using RenderbufferTarget = OpenTK.Graphics.ES20.All;
using RenderbufferStorage = OpenTK.Graphics.ES20.All;
#endif
#endif

namespace Microsoft.Xna.Framework.Graphics
{
	public class RenderTarget2D : Texture2D
	{
#if GLES
		const RenderbufferTarget GLRenderbuffer = RenderbufferTarget.Renderbuffer;
		const RenderbufferStorage GLDepthComponent16 = RenderbufferStorage.DepthComponent16;
		const RenderbufferStorage GLDepthComponent24 = RenderbufferStorage.DepthComponent24Oes;
		const RenderbufferStorage GLDepth24Stencil8 = RenderbufferStorage.Depth24Stencil8Oes;
#elif OPENGL
		const RenderbufferTarget GLRenderbuffer = RenderbufferTarget.RenderbufferExt;
		const RenderbufferStorage GLDepthComponent16 = RenderbufferStorage.DepthComponent16;
		const RenderbufferStorage GLDepthComponent24 = RenderbufferStorage.DepthComponent24;
		const RenderbufferStorage GLDepth24Stencil8 = RenderbufferStorage.Depth24Stencil8;
#endif

#if DIRECTX
        internal SharpDX.Direct3D11.RenderTargetView _renderTargetView;
        internal SharpDX.Direct3D11.DepthStencilView _depthStencilView;
#elif OPENGL
		internal uint glDepthStencilBuffer;
<<<<<<< HEAD
        internal uint glFramebuffer;
#elif PSM
        internal FrameBuffer _frameBuffer;
=======
>>>>>>> a8ed8319
#endif

		public DepthFormat DepthStencilFormat { get; private set; }
		
		public int MultiSampleCount { get; private set; }
		
		public RenderTargetUsage RenderTargetUsage { get; private set; }
		
		public bool IsContentLost { get { return false; } }
		
		public virtual event EventHandler<EventArgs> ContentLost;
		
		public RenderTarget2D (GraphicsDevice graphicsDevice, int width, int height, bool mipMap, SurfaceFormat preferredFormat, DepthFormat preferredDepthFormat, int preferredMultiSampleCount, RenderTargetUsage usage)
			:base (graphicsDevice, width, height, mipMap, preferredFormat, true)
		{
			DepthStencilFormat = preferredDepthFormat;
			MultiSampleCount = preferredMultiSampleCount;
			RenderTargetUsage = usage;

#if DIRECTX
            // Create a view interface on the rendertarget to use on bind.
            _renderTargetView = new SharpDX.Direct3D11.RenderTargetView(graphicsDevice._d3dDevice, _texture);
#elif PSM
            _frameBuffer = new FrameBuffer();     
            _frameBuffer.SetColorTarget(_texture2D,0);
#endif

            // If we don't need a depth buffer then we're done.
            if (preferredDepthFormat == DepthFormat.None)
                return;

#if DIRECTX

            // Setup the multisampling description.
            var multisampleDesc = new SharpDX.DXGI.SampleDescription(1, 0);
            if ( preferredMultiSampleCount > 1 )
            {
                multisampleDesc.Count = preferredMultiSampleCount;
                multisampleDesc.Quality = (int)SharpDX.Direct3D11.StandardMultisampleQualityLevels.StandardMultisamplePattern;
            }

            // Create a descriptor for the depth/stencil buffer.
            // Allocate a 2-D surface as the depth/stencil buffer.
            // Create a DepthStencil view on this surface to use on bind.
            using (var depthBuffer = new SharpDX.Direct3D11.Texture2D(graphicsDevice._d3dDevice, new SharpDX.Direct3D11.Texture2DDescription()
            {
                Format = SharpDXHelper.ToFormat(preferredDepthFormat),
                ArraySize = 1,
                MipLevels = 1,
                Width = width,
                Height = height,
                SampleDescription = multisampleDesc,
                BindFlags = SharpDX.Direct3D11.BindFlags.DepthStencil,
            }))

            // Create the view for binding to the device.
            _depthStencilView = new SharpDX.Direct3D11.DepthStencilView(graphicsDevice._d3dDevice, depthBuffer,
                new SharpDX.Direct3D11.DepthStencilViewDescription() 
                { 
                    Format = SharpDXHelper.ToFormat(preferredDepthFormat),
                    Dimension = SharpDX.Direct3D11.DepthStencilViewDimension.Texture2D 
                });
#elif PSM
            throw new NotImplementedException();
#elif OPENGL

#if GLES
			GL.GenRenderbuffers(1, ref glDepthStencilBuffer);
#else
			GL.GenRenderbuffers(1, out glDepthStencilBuffer);
#endif
            GraphicsExtensions.CheckGLError();
            GL.BindRenderbuffer(RenderbufferTarget.Renderbuffer, this.glDepthStencilBuffer);
            GraphicsExtensions.CheckGLError();
            var glDepthStencilFormat = GLDepthComponent16;
			switch (preferredDepthFormat)
			{
			case DepthFormat.Depth16: glDepthStencilFormat = GLDepthComponent16; break;
			case DepthFormat.Depth24: glDepthStencilFormat = GLDepthComponent24; break;
			case DepthFormat.Depth24Stencil8: glDepthStencilFormat = GLDepth24Stencil8; break;
			}
			GL.RenderbufferStorage(GLRenderbuffer, glDepthStencilFormat, this.width, this.height);
            GraphicsExtensions.CheckGLError();
#endif
        }
		
		public RenderTarget2D(GraphicsDevice graphicsDevice, int width, int height, bool mipMap, SurfaceFormat preferredFormat, DepthFormat preferredDepthFormat)
			:this (graphicsDevice, width, height, mipMap, preferredFormat, preferredDepthFormat, 0, RenderTargetUsage.DiscardContents) 
		{}
		
		public RenderTarget2D(GraphicsDevice graphicsDevice, int width, int height)
			: this(graphicsDevice, width, height, false, SurfaceFormat.Color, DepthFormat.None, 0, RenderTargetUsage.DiscardContents) 
		{}

		protected override void Dispose(bool disposing)
		{
            if (!IsDisposed)
            {
#if DIRECTX
                if (disposing)
                {
                    if (_renderTargetView != null)
                    {
                        _renderTargetView.Dispose();
                        _renderTargetView = null;
                    }
                    if (_depthStencilView != null)
                    {
                        _depthStencilView.Dispose();
                        _depthStencilView = null;
                    }
                }
#elif PSM
                _frameBuffer.Dispose();
#elif OPENGL
                GraphicsDevice.AddDisposeAction(() =>
                    {
                        GL.DeleteRenderbuffers(1, ref this.glDepthStencilBuffer);
                        GraphicsExtensions.CheckGLError();
                    });
#endif
            }
            base.Dispose(disposing);
		}
	}
}<|MERGE_RESOLUTION|>--- conflicted
+++ resolved
@@ -39,8 +39,9 @@
 #endregion License
 
 using System;
+#if PSM
 using Sce.PlayStation.Core.Graphics;
-
+#endif
 #if OPENGL
 #if MONOMAC
 using MonoMac.OpenGL;
@@ -74,12 +75,8 @@
         internal SharpDX.Direct3D11.DepthStencilView _depthStencilView;
 #elif OPENGL
 		internal uint glDepthStencilBuffer;
-<<<<<<< HEAD
-        internal uint glFramebuffer;
 #elif PSM
         internal FrameBuffer _frameBuffer;
-=======
->>>>>>> a8ed8319
 #endif
 
 		public DepthFormat DepthStencilFormat { get; private set; }
